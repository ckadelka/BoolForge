#!/usr/bin/env python3
# -*- coding: utf-8 -*-
"""
Created on Tue Aug 12 11:03:49 2025

@author: Benjamin Coberly, Claus Kadelka
"""

import numpy as np
import itertools
from pyeda.inter import exprvar, Or, And, Not, espresso_exprs
from pyeda.boolalg.expr import OrOp, AndOp, NotOp, Complement

from typing import Union
from typing import Optional

try:
    import boolforge.utils as utils
except ModuleNotFoundError:
    import utils
    
try:
    import cana.boolean_node
    __LOADED_CANA__=True
except ModuleNotFoundError:
    print("The module cana cannot be found. Ensure it is installed to use all functionality of this toolbox.")
    __LOADED_CANA__=False
    
try:
    from numba import njit
    __LOADED_NUMBA__=True
except ModuleNotFoundError:
    print('The module numba cannot be found. Ensure it is installed to increase the run time of critical code in this toolbox.')
    __LOADED_NUMBA__=False

if __LOADED_NUMBA__:
    @njit
    def _is_degenerated_numba(f: np.ndarray, n: int) -> bool:
        """
        Numba-accelerated check for non-essential variables in a Boolean function.
        """
        N = 1 << n  # 2**n
        for i in range(n):
            stride = 1 << (n - 1 - i)
            step = stride << 1  # 2 * stride
            depends_on_i = False
            # Iterate in blocks that differ only in bit i
            for base in range(0, N, step):
                for offset in range(stride):
                    if f[base + offset] != f[base + offset + stride]:
                        depends_on_i = True
                        break
                if depends_on_i:
                    break
            if not depends_on_i:
                return True  # found non-essential variable
        return False

def display_truth_table(*functions: "BooleanFunction", labels = None):
    """
    Display the full truth table of a BooleanFunction in a formatted way.

    Each row shows the input combination (x1, x2, ..., xn)
    and the corresponding output(s) f(x).

    **Parameters:**
    
        - \\*functions (BooleanFunction): One or more BooleanFunction objects.
        - labels (list[str], optional): Column labels for each function
          (defaults to f1, f2, ...).

    **Example:**
    
        >>> f = BooleanFunction("(x1 & ~x2) | x3")
        >>> display_truth_table(f)
    """
    if not functions:
        raise ValueError("Please provide at least one BooleanFunction.")
    n = functions[0].n
    if any(f.n != n for f in functions):
        raise ValueError("All BooleanFunction objects must have the same number of variables.")
    f = functions[0]
    if isinstance(labels,str):
        labels = [labels]
    if labels is not None and len(labels)!=len(functions):
        raise ValueError("The number of labels (if provided) must equal the number of functions.")
        
    if np.all([np.all(f.variables == g.variables) for g in functions]):
        header = "\t".join([f.variables[i] for i in range(f.n)]) 
    else:
        header = "\t".join([f'x{i+1}' for i in range(f.n)]) 
    if labels is None:
        labels = [f"f{i}" for i in range(len(functions))]
    header += '\t|\t' + '\t'.join(labels)
    
    print(header)
    print("-" * len(header.expandtabs()))

    for inputs, outputs in zip(utils.get_left_side_of_truth_table(f.n), np.c_[*[f.f for f in functions]]):
        inputs_str = "\t".join(map(str, inputs))
        outputs_str = "\t".join(map(str, outputs))
        print(f"{inputs_str}\t|\t{outputs_str}")

def get_layer_structure_from_canalized_outputs(can_outputs : list) -> list:
    """
    Composes the layer structure when given canalized outputs.
    
    **Parameters**:
        
        - can_outputs (list[int] | np.array[int]): Array of canalized output
          values.
    
    **Returns**:
        
        - list[int]: The composed layer structure for the provided canalized
          outputs.
    """
    canalizing_depth = len(can_outputs)
    if canalizing_depth == 0:
        return []
    size_of_layer = 1
    layer_structure = []
    for i in range(1, canalizing_depth):
        if can_outputs[i] == can_outputs[i - 1]:
            size_of_layer += 1
        else:
            layer_structure.append(size_of_layer)
            size_of_layer = 1
    layer_structure.append(size_of_layer)
    return layer_structure


class BooleanFunction(object):
    """
    A class representing a Boolean function.

    **Constructor Parameters:**
        
        - f (list[int] | np.array[int] | str): A list of length 2^n
          representing the outputs of a Boolean function with n inputs, or a
          string that can be properly evaluated, see utils.f_from_expression.
        
        - name (str, optional): The name of the node regulated by the Boolean
          function (default '').
        
    **Members:**
        
        - f (np.array[int]): A numpy array of length 2^n representing the
          outputs of a Boolean function with n inputs.
          
        - n (int): The number of inputs for the Boolean function.
        - variables (np.array[str]): A numpy array of n strings with variable
          names, default x0, ..., x_{n-1}.
          
        - name (str): The name of the node regulated by the Boolean function
          (default '').
          
        - properties (dict[str:Variant]): Dynamically created dictionary with
          additional information about the function (canalizing layer
          structure, type of inputs, etc.).
    """
    
    __slots__ = ['f','n','variables','name','properties']
    
    def __init__(self, f : Union[list, np.array, str], name : str = ""):
        self.name = name
        if isinstance(f, str):
            f, self.variables = utils.f_from_expression(f)
            self.n = len(self.variables)
        else:
            assert isinstance(f, (list, np.ndarray)), "f must be a list, numpy array or interpretable string"
            assert len(f) > 0, "f cannot be empty"
            
            _n = int(np.log2(len(f)))
            assert abs(np.log2(len(f)) - _n) < 1e-6, "f must be of size 2^n, n >= 0"
            self.n = _n
            self.variables = np.array(['x%i' % i for i in range(self.n)])
            
        self.f = np.array(f, dtype=int)
        
        self.properties = {}

    @classmethod
    def from_cana(cls, cana_BooleanNode : "cana.boolean_node.BooleanNode")-> "BooleanFunction":
        """
        **Compatability Method:**
        
            Converts an instance of cana.boolean_node.BooleanNode from the
            cana module into a Boolforge BooleanFunction object.
        
        **Returns**:
            
                - A BooleanFunction object.
        """
        return cls(np.array(cana_BooleanNode.outputs,dtype=int))

    def __str__(self):
        return f"{self.f}"
        #return f"{self.f.tolist()}"
        
    def to_polynomial(self) -> str:
        """
        Returns the Boolean function converted into polynomial format in
        non-reduced DNF.
        
        **Returns**:
            
            - str: Polynomial format in non-reduced DNF of the Boolean function.
        """
        return utils.bool_to_poly(self.f,variables=self.variables)
    
    def __repr__(self):
        if self.n < 6:
            return f"{type(self).__name__}(f={self.f.tolist()})"
        else:
            return f"{type(self).__name__}(f={self.f})"
    
    def __len__(self):
        return 2**self.n

    def __getitem__(self, index):
        try:
            return int(self.f[index])
        except TypeError:
            return self.f[index]

    def __setitem__(self, index, value):
        self.f[index] = value
    
    def to_cana(self) -> "cana.boolean_node.BooleanNode":
        """
        **Compatability method:**
            
            Returns an instance of cana.boolean_node.BooleanNode from the
            cana module.

        **Returns:**
            
            - An instance of cana.boolean_node.BooleanNode.
        """
        if __LOADED_CANA__:
            return cana.boolean_node.BooleanNode(k=self.n, outputs=self.f)
        print('The method \'to_cana_BooleanNode\' requires the module cana, which cannot be found. Ensure it is installed to use this functionality.')
        return None
    
    def to_logical(self, AND : str = '&', OR : str = '|', NOT : str = '!',
        MINIMIZE_EXPRESSION : bool = True) -> str:
        """
        Transform a Boolean function from truth table format to logical expression format.

        **Parameters:**
            
            - AND (str, optional): Character(s) to use for the And operator.
              Defaults to '&'.
            
            - OR (str, optional): Character(s) to use for the Or operator. Defaults
              to '|'.
            
            - NOT (str, optional): Character(s) to use for the Not operator.
              Defaults to '!'.
            
            - MINIMIZE_EXPRESSION (bool, optional): Whether or not to minimize
              the expression using Espresso. If true, minimizes the expression.
              If false, keeps the expression in DNF form. Defaults to true.

        **Returns:**
            
            - str: A string representing the Boolean function.
        """
        variables = [ exprvar(str(var)) for var in self.variables ]
        minterms = [ i for i in range(2**self.n) if self.f[i] ]
        terms = []
        for m in minterms:
            bits = [(variables[i] if (m >> (self.n - 1 - i)) & 1 else ~variables[i]) for i in range(self.n)]
            terms.append(And(*bits))
        func_expr = Or(*terms).to_dnf()
        if MINIMIZE_EXPRESSION:
            func_expr, = espresso_exprs(func_expr)
        def __pyeda_to_string__(e):
            if isinstance(e, OrOp):
                return '('+(")%s("%OR).join(__pyeda_to_string__(arg) for arg in e.xs)+')'
            elif isinstance(e, AndOp):
                return AND.join(__pyeda_to_string__(arg) for arg in e.xs)
            elif isinstance(e, (NotOp)):
                return "%s(%s)"%(NOT, __pyeda_to_string__(e.x))
            elif isinstance(e, Complement):
                return "(%s%s)"%(NOT, str(e)[1::])
            return str(e)
        return __pyeda_to_string__(Not(func_expr))
    
    def get_hamming_weight(self) -> int:
        """
        Calculate the number of non-zero bits in the bit vector representing
        a Boolean function.
        
        **Returns:**
        
            - int: The number of non-zero bits in the bit vector.
        """
        return int(self.f.sum())
    
    def is_constant(self) -> bool:
        """
        Check whether a Boolean function is constant.

        **Returns:**
            
            - bool: True if f is constant (all outputs are 0 or all are 1),
              False otherwise.
        """
        return np.all(self.f == self.f[0])
    
    if __LOADED_NUMBA__:
        def is_degenerated_numba(self) -> bool:
            """
            Determine if a Boolean function contains non-essential variables.
            Numba-accelerated version.
            """
            f = np.asarray(self.f, dtype=np.uint8)
            return _is_degenerated_numba(f, self.n)
    
<<<<<<< HEAD
    else:
        def is_degenerated(self) -> bool:
            """
            Determine if a Boolean function contains non-essential variables.
    
            A variable is non-essential if the function's output does not depend
            on it.
    
            **Returns:**
                
                - bool: True if f contains at least one non-essential variable,
                  False if all variables are essential.
            """
            for i in range(self.n):
                dummy_add = (2**(self.n-1-i))
                dummy = np.arange(2**self.n) % (2**(self.n-i)) // dummy_add
                depends_on_i = False
                for j in range(2**self.n):
                    if dummy[j] == 1:
                        continue
                    else:
                        if self.f[j] != self.f[j + dummy_add]:
                            depends_on_i = True
                            break
                if depends_on_i == False:
                    return True
            return False
    

=======
    if __LOADED_NUMBA__:
        def is_degenerated_numba(self) -> bool:
            """
            Determine if a Boolean function contains non-essential variables.
            Numba-accelerated version.
            
            **Returns:**
            
                - bool: Whether or not this Boolean function is degenerated
            """
            f = np.asarray(self.f, dtype=np.uint8)
            return _is_degenerated_numba(f, self.n)
>>>>>>> a785415c

    def get_essential_variables(self) -> list:
        """
        Determine the indices of essential variables in a Boolean function.

        A variable is essential if changing its value (while holding the others
        constant) can change the output of f.

        **Returns:**
            
            - list[int]: List of indices corresponding to the essential variables.
        """
        if len(self.f) == 0:
            return []
        essential_variables = list(range(self.n))
        for i in range(self.n):
            dummy_add = (2**(self.n-1-i))
            dummy = np.arange(2**self.n) % (2**(self.n-i)) // dummy_add
            depends_on_i = False
            for j in range(2**self.n):
                if dummy[j] == 1:
                    continue
                else:
                    if self.f[j] != self.f[j + dummy_add]:
                        depends_on_i = True
                        break
            if depends_on_i == False:
                essential_variables.remove(i)
        return essential_variables 

    def get_number_of_essential_variables(self) -> int:
        """
        Count the number of essential variables in a Boolean function.

        **Returns:**
            
            - int: The number of essential variables.
        """
        return len(self.get_essential_variables())
    
    
    def get_type_of_inputs(self) -> np.ndarray:
        """
        Determine for each input of the Boolean function whether it is
        positive, negative, conditional or non-essential.

        **Returns:**
            
            - np.ndarray[str]: The type of each input of the Boolean function.
        """

        if 'InputTypes' in self.properties:
            return self.properties['InputTypes']
    
        f = np.asarray(self.f, dtype=np.int8)
        n = self.n
        types = np.empty(n, dtype=object)
    
        # Compute all pairwise differences for each bit position simultaneously
        # Each variable toggles every 2**i entries in the truth table.
        for i in range(n):
            period = 2 ** (i + 1)
            half = period // 2
            # Vectorized reshape pattern: consecutive blocks of 0...1 transitions
            f_reshaped = f.reshape(-1, period)
            diff = f_reshaped[:, half:] - f_reshaped[:, :half]
            min_diff = diff.min()
            max_diff = diff.max()
            if min_diff == 0 and max_diff == 0:
                types[i] = 'non-essential'
            elif min_diff == -1 and max_diff == 1:
                types[i] = 'conditional'
            elif min_diff >= 0 and max_diff == 1:
                types[i] = 'positive'
            elif min_diff == -1 and max_diff <= 0:
                types[i] = 'negative'
    
        types = np.array(types, dtype=str)
        self.properties['InputTypes'] = types
        return types

    def is_monotonic(self) -> bool:
        """
        Determine if a Boolean function is monotonic.

        A Boolean function is monotonic if it is monotonic in each variable. 
        That is, if for all i=1,...,n: f(x_1, ..., x_i=0, ..., x_n) >= f(x_1,
        ..., x_i=1, ..., x_n) for all (x_1, ..., x_n) or f(x_1, ..., x_i=0,
        ..., x_n) <= f(x_1, ..., x_i=1, ..., x_n) for all (x_1, ..., x_n).

        **Returns:**
            
            - bool: True if f contains no conditional variables, False if at
              least one variable is conditional.
        """            
        return 'conditional' not in self.get_type_of_inputs()
    
    
    def get_symmetry_groups(self) -> list:
        """
        Determine all symmetry groups of input variables for a Boolean function.

        Two variables are in the same symmetry group if swapping their values
        does not change the output of the function for any input of the other
        variables.

        **Returns:**
            
            - list[list[int]]: A list of lists where each inner list contains
              indices of variables that form a symmetry group.
        """
        
        symmetry_groups = []
        left_to_check = np.ones(self.n)
        for i in range(self.n):
            if left_to_check[i] == 0:
                continue
            else:
                symmetry_groups.append([i])
                left_to_check[i] = 0
            for j in range(i + 1, self.n):
                diff = sum(2**np.arange(self.n - i - 2, self.n - j - 2, -1))
                for ii, x in enumerate(utils.get_left_side_of_truth_table(self.n)):
                    if x[i] != x[j] and x[i] == 0 and self.f[ii] != self.f[ii + diff]:
                        break
                else:
                    left_to_check[j] = 0
                    symmetry_groups[-1].append(j)
        return symmetry_groups
    
    def get_absolute_bias(self) -> float:
        """
        Compute the absolute bias of a Boolean function.

        The absolute bias is defined as `|(self.get_hamming_weight() /
        2^(n-1)) - 1|`, which quantifies how far the function's output
        distribution deviates from being balanced.

        **Returns:**
            
            - float: The absolute bias of the Boolean function.
        """
        return abs(self.get_hamming_weight() * 1.0 / 2**(self.n - 1) - 1)


    def get_activities(self, 
                       nsim : int = 10000, 
                       EXACT : bool = False, 
                       *, 
                       rng = None) -> np.array:
        """
        Compute the activities of all variables of a Boolean function.

        This function can compute the activities  by exhaustively iterating
        over all inputs (if EXACT is True) or estimate it via Monte Carlo sampling 
        (if EXACT is False).

        **Parameters:**
            
            - nsim (int, optional): Number of random samples (default is 10000,
              used when EXACT is False).
            
            - EXACT (bool, optional): If True, compute the exact sensitivity by
              iterating over all inputs; otherwise, use sampling (default).
              
            - rng (None, optional): Argument for the random number generator,
              implemented in 'utils._coerce_rng'.

        **Returns:**
            
            - np.array(float): The activities of the variables of the Boolean function.
        """        
        size_state_space = 2**self.n
        activities = np.zeros(self.n,dtype=np.float64)
        if EXACT:
            # Compute all integer representations of inputs (0 .. 2^n - 1)
            X = np.arange(size_state_space, dtype=np.uint32)
        
            # For each bit position i, flipping that bit corresponds to XOR with (1 << self.n-1-i)
            for i in range(self.n):
                flipped = X ^ (1 << self.n-1-i) 
                activities[i] = np.count_nonzero(self.f != self.f[flipped])
            return activities / size_state_space
        else:
            rng = utils._coerce_rng(rng)

            random_states = rng.integers(0,size_state_space,nsim) #
            for i in range(self.n):
                flipped_random_states = random_states ^ (1 << self.n-1-i) 
                activities[i] = np.count_nonzero(self.f[random_states] != self.f[flipped_random_states])
            return activities / nsim
    
    
    def get_average_sensitivity(self, nsim : int = 10000, EXACT : bool = False,
        NORMALIZED : bool = True, *, rng = None) -> float:
        """
        Compute the average sensitivity of a Boolean function.

        The average sensitivity is equivalent to the Derrida value D(F,1) when
        the update rule is sampled from the same space. This function can
        compute the exact sensitivity by exhaustively iterating over all inputs
        (if EXACT is True) or estimate it via Monte Carlo sampling (if EXACT
        is False). The result can be normalized by the number of inputs.

        **Parameters:**
            
            - nsim (int, optional): Number of random samples (default is 10000,
              used when EXACT is False).
            
            - EXACT (bool, optional): If True, compute the exact sensitivity by
              iterating over all inputs; otherwise, use sampling (default).
              
            - NORMALIZED (bool, optional): If True, return the normalized
              sensitivity (divided by the number of function inputs);
              otherwise, return the total count.
              
            - rng (None, optional): Argument for the random number generator,
              implemented in 'utils._coerce_rng'.

        **Returns:**
            
            - float: The (normalized) average sensitivity of the Boolean function.
        """        
        activities = self.get_activities(nsim,EXACT,rng=rng)
        s = sum(activities)
        if NORMALIZED:
            return s / self.n
        else:
            return s
    

    def is_canalizing(self) -> bool:
        """
        Determine if a Boolean function is canalizing.

        A Boolean function f(x_1, ..., x_n) is canalizing if there exists at
        least one variable x_i and a value a ∈ {0, 1} such that f(x_1, ...,
        x_i = a, ..., x_n) is constant.

        **Returns:**
            
            - bool: True if f is canalizing, False otherwise.
        """
        indices = np.arange(2**self.n, dtype=np.uint32)
    
        # Iterate over each variable
        for i in range(self.n):
            mask = 1 << i #really this should be 1 << self.n-1-i but it's symmetric and faster as is
            bit_is_0 = (indices & mask) == 0
            bit_is_1 = ~bit_is_0
    
            # Restrict outputs where x_i = 0 or x_i = 1
            f0 = self.f[bit_is_0]
            f1 = self.f[bit_is_1]
    
            # If any restriction is constant, function is canalizing
            if np.all(f0 == f0[0]) or np.all(f1 == f1[0]):
                return True
    
        return False
    
    def is_k_canalizing(self, k : int) -> bool:
        """
        Determine if a Boolean function is k-canalizing.

        A Boolean function is k-canalizing if it has at least k conditionally
        canalizing variables. This is checked recursively: after fixing a
        canalizing variable (with a fixed canalizing input that forces the
        output), the subfunction must itself be canalizing for
        the next variable, and so on.

        **Parameters:**
            
            - k (int): The desired canalizing depth (0 ≤ k ≤ n).
              Note: every function is 0-canalizing.

        **Returns:**
            
            - bool: True if f is k-canalizing, False otherwise.

        **References:**
            
            #. He, Q., & Macauley, M. (2016). Stratification and enumeration of
               Boolean functions by canalizing depth. Physica D: Nonlinear
               Phenomena, 314, 1-8.
            
            #. Dimitrova, E., Stigler, B., Kadelka, C., & Murrugarra, D.
               (2022). Revealing the canalizing structure of Boolean functions:
               Algorithms and applications. Automatica, 146, 110630.
        """

        # Base cases
        if k > self.n:
            return False
        if k == 0:
            return True
        if np.all(self.f == self.f[0]):  # constant function is by definition not canalizing
            return False
    
        # Precompute input indices for masking
        indices = np.arange(2**self.n, dtype=np.uint32)
    
        # Try each variable to see if it is canalizing
        for i in range(self.n):
            mask = 1 << i #really this should be 1 << self.n-1-i but it's symmetric and faster as is
            bit_is_0 = (indices & mask) == 0
            bit_is_1 = ~bit_is_0
    
            f0, f1 = self.f[bit_is_0], self.f[bit_is_1]
    
            # Case 1: x_i = 0 is canalizing
            if np.all(f0 == f0[0]):
                if k == 1:
                    return True
                # recurse on subfunction with x_i fixed to 0 → drop that variable
                return BooleanFunction(f1).is_k_canalizing(k - 1)
    
            # Case 2: x_i = 1 is canalizing
            elif np.all(f1 == f1[0]):
                if k == 1:
                    return True
                return BooleanFunction(f0).is_k_canalizing(k - 1)
        return False


    def _get_layer_structure(self, can_inputs, can_outputs, can_order,
                             variables, depth, number_layers):
        """
        Faster internal version of _get_layer_structure using bitwise operations.
        """

        # base cases
        if np.all(self.f == self.f[0]):
            # recursion ends when function becomes constant
            return depth, number_layers, can_inputs, can_outputs, self, can_order
    
        if not variables:
            variables = list(range(self.n))
        elif isinstance(variables, np.ndarray):
            variables = variables.tolist()
    
        indices = np.arange(2**self.n, dtype=np.uint32)
    
        # candidate canalizing variables (x_i, a)
        new_canalizing_vars = []
        new_can_inputs = []
        new_can_outputs = []
        new_f = None
    
        for i in range(self.n):
            mask = 1 << (self.n-1-i)
            bit0 = (indices & mask) == 0
            bit1 = ~bit0
            f0, f1 = self.f[bit0], self.f[bit1]
    
            # check both possible canalizing directions
            if np.all(f0 == f0[0]):
                new_canalizing_vars.append(variables[i])
                new_can_inputs.append(0)
                new_can_outputs.append(int(f0[0]))
            elif np.all(f1 == f1[0]):
                new_canalizing_vars.append(variables[i])
                new_can_inputs.append(1)
                new_can_outputs.append(int(f1[0]))
    
        if not new_canalizing_vars:
            # non-canalizing core function
            return depth, number_layers, can_inputs, can_outputs, self, can_order
    
        # reduce variable list (remove canalizing ones)
        indices_new_canalizing_vars = [i for i,v in enumerate(variables) if v in new_canalizing_vars]
        remaining_vars = [v for v in variables if v not in new_canalizing_vars]
    
        # build the restricted subfunction (“core function”)
        # start with all indices, then keep those where none of the canalizing
        # variables take their canalizing inputs
        mask_keep = np.ones(2**self.n, dtype=bool)
        for var, val in zip(indices_new_canalizing_vars, new_can_inputs):
            bitmask = (indices >> (self.n-1-var)) & 1
            mask_keep &= (bitmask != val)
        new_f = self.f[mask_keep]
    

        # recurse on reduced function
        new_bf = self.__class__(list(new_f))
        return new_bf._get_layer_structure(
            np.append(can_inputs, new_can_inputs),
            np.append(can_outputs, new_can_outputs),
            np.append(can_order, new_canalizing_vars),
            remaining_vars,
            depth + len(new_canalizing_vars),
            number_layers + 1,
        )


    def get_layer_structure(self) -> dict:
        """
        Determine the canalizing layer structure of a Boolean function.

        This function decomposes a Boolean function into its canalizing layers
        (standard monomial form) by recursively identifying and removing
        conditionally canalizing variables. The output includes the canalizing
        depth, the number of layers, the canalizing inputs and outputs, the
        core function of the non-canalizing variables, and the order of the
        canalizing variables.

        **Returns:**
            
            - dict: A dictionary (self.properties) containing:
                
                - CanalizingDepth (int): Canalizing depth (number of
                  conditionally canalizing variables).
                
                - NumberOfLayers (int): Number of distinct canalizing layers.
                - CanalizingInputs (np.array[int]): Array of canalizing input
                  values.
                  
                - CanalizedOutputs (np.array[int]): Array of canalized output
                  values.
                  
                - CoreFunction (BooleanFunction): The core function (truth
                  table) after removing canalizing variables. Inputs:
                  non-canalizing variables.
                  
                - OrderOfCanalizingVariables (np.array[int]): Array of indices
                  representing the order of canalizing variables.
                  
                - LayerStructure (np.array[int]): Indicates the number of
                  variables in each canalizing layer.
                
        **References:**
            
            #. He, Q., & Macauley, M. (2016). Stratification and enumeration
               of Boolean functions by canalizing depth. Physica D: Nonlinear
               Phenomena, 314, 1-8.
               
            #. Dimitrova, E., Stigler, B., Kadelka, C., & Murrugarra, D.
               (2022). Revealing the canalizing structure of Boolean functions:
               Algorithms and applications. Automatica, 146, 110630.
        """
        if "CanalizingDepth" not in self.properties:
            dummy = dict(zip(["CanalizingDepth", "NumberOfLayers", "CanalizingInputs", "CanalizedOutputs", "CoreFunction", "OrderOfCanalizingVariables"],
                                            self._get_layer_structure(can_inputs=np.array([], dtype=int), can_outputs=np.array([], dtype=int),
                                                                      can_order=np.array([], dtype=int), variables=[], depth=0, number_layers=0)))
            dummy.update({'LayerStructure': get_layer_structure_from_canalized_outputs(dummy["CanalizedOutputs"])})
            self.properties.update(dummy)
            return dummy
        else:
            return {key: self.properties[key] for key in ["CanalizingDepth", "NumberOfLayers", "CanalizingInputs", "CanalizedOutputs", "CoreFunction", "OrderOfCanalizingVariables",'LayerStructure']}


    def get_canalizing_depth(self) -> int:
        """
        Returns the canalizing depth of the function.
        
        **Returns:**
            
            - int: The canalizing depth (number of conditionally canalizing
              variables).
        """
        if "CanalizingDepth" not in self.properties:
            self.get_layer_structure()
        return self.properties["CanalizingDepth"]

    
    def get_kset_canalizing_proportion(self, k : int) -> float:
        """
        Compute the proportion of k-set canalizing input sets for a Boolean
        function.

        For a given k, this function calculates the probability that a randomly
        chosen set of k inputs canalizes the function, i.e., forces the output
        regardless of the remaining variables.

        **Parameters:**
            
            - k (int): The size of the variable set (0 ≤ k ≤ n).

        **Returns:**
            
            - float: The proportion of k-set canalizing input sets.

        **References:**
            
            #. Kadelka, C., Keilty, B., & Laubenbacher, R. (2023). Collectively
               canalizing Boolean functions. Advances in Applied Mathematics,
               145, 102475.
        """
        assert type(k)==int and 0<=k<=self.n, "k must be an integer and satisfy 0 <= k <= degree n"
        
        # trivial case
        if k == 0:
            return float(self.is_constant())
        
        # precompute binary representation of all inputs
        #indices = np.arange(2**self.n, dtype=np.uint32)
        #bits = ((indices[:, None] >> np.arange(self.n)) & 1).astype(np.uint8)  # shape (2**n, n)
        left_side_of_truth_table = utils.get_left_side_of_truth_table(self.n)
        
        total_tests = 0
        canalizing_hits = 0
    
        # iterate over variable subsets of size k
        for subset in itertools.combinations(range(self.n), k):
            Xsub = left_side_of_truth_table[:, subset]  # shape (2**n, k)
            # For each possible assignment to this subset
            for assignment in itertools.product([0, 1], repeat=k):
                mask = np.all(Xsub == assignment, axis=1)
                if not np.any(mask):
                    continue
                # If all outputs equal when these vars are fixed → canalizing
                f_sub = self.f[mask]
                if np.all(f_sub == f_sub[0]):
                    canalizing_hits += 1
                total_tests += 1
    
        return canalizing_hits / total_tests if total_tests > 0 else 0.0

    def is_kset_canalizing(self, k : int) -> bool:
        """
        Determine if a Boolean function is k-set canalizing.

        A Boolean function is k-set canalizing if there exists a set of k
        variables such that setting these variables to specific values forces
        the output of the function, irrespective of the other n - k inputs.

        **Parameters:**
            
            - k (int): The size of the variable set (with 0 ≤ k ≤ n).

        **Returns:**
            
            - bool: True if f is k-set canalizing, False otherwise.

        **References:**
            
            #. Kadelka, C., Keilty, B., & Laubenbacher, R. (2023). Collectively
               canalizing Boolean functions. Advances in Applied Mathematics,
               145, 102475.
        """
        return self.get_kset_canalizing_proportion(k)>0

    def get_canalizing_strength(self) -> tuple:
        """
        Compute the canalizing strength of a Boolean function via exhaustive
        enumeration.

        The canalizing strength is defined as a weighted average of the
        proportions of k-set canalizing inputs for k = 1 to n-1. It is 0 for
        minimally canalizing functions (e.g., Boolean parity functions) and 1
        for maximally canalizing functions (e.g., nested canalizing functions
        with one layer).

        **Returns:**
            
            - tuple:
                
                - float: The canalizing strength of f.
                - list[float]: A list of the k-set canalizing proportions
                  for k = 1, 2, ..., n-1.

        **References:**
            
            #. Kadelka, C., Keilty, B., & Laubenbacher, R. (2023). Collectively
               canalizing Boolean functions. Advances in Applied Mathematics,
               145, 102475.
        """
        if self.n==1:
            print("Warning:\nCanalizing strength is only properly defined for Boolean functions with n > 1 inputs. Returned 1 for n==1.")
            return 1.0
        res = []
        for k in range(1, self.n):
            res.append(self.get_kset_canalizing_proportion(k))
        return np.mean(np.multiply(res, 2**np.arange(1, self.n) / (2**np.arange(1, self.n) - 1))), res
    
    def get_input_redundancy(self) -> Optional[float]:
        """
        .. important::
            This method requires an installation of CANA (See
            `Extended Functionality`_). If CANA is not found, this method will
            return None.
        .. _Extended Functionality: https://ckadelka.github.io/BoolForge/install.html#extended-functionality

        Compute the input redundancy of a Boolean function.

        The input redundancy quantifies how many inputs are not required to
        determine the function’s output. Constant functions have an input
        redundancy of 1 (none of the inputs are needed), whereas parity
        functions have an input redundancy of 0 (all inputs are necessary).

        **Returns:**
            
            - float: Normalized input redundancy in the interval [0, 1].

        **References:**
            
            #. Marques-Pita, M., & Rocha, L. M. (2013). Canalization and
               control in automata networks: body segmentation in Drosophila
               melanogaster. PloS One, 8(3), e55946.
               
            #. Correia, R. B., Gates, A. J., Wang, X., & Rocha, L. M. (2018).
               CANA: a python package for quantifying control and canalization
               in Boolean networks. Frontiers in Physiology, 9, 1046.
        """
        if __LOADED_CANA__:
            return self.to_cana().input_redundancy()
        print('The method \'get_input_redundancy\' requires the module cana, which cannot be found. Ensure it is installed to use this functionality.')
        return None
    
    def get_edge_effectiveness(self) -> Optional[list]:
        """
        .. important::
            This method requires an installation of CANA (See
            `Extended Functionality`_). If CANA is not found, this method will
            return None.
        .. _Extended Functionality: https://ckadelka.github.io/BoolForge/install.html#extended-functionality

        Compute the edge effectiveness for each regulator of a Boolean function.

        Edge effectiveness measures how much flipping a given input (regulator)
        influences the output. Non-essential inputs have an effectiveness of 0,
        whereas inputs that always flip the output when toggled have an
        effectiveness of 1.
        
        **Returns:**
            
            - list[float]: A list of n floats in [0, 1] representing the edge
              effectiveness for each input.

        **References:**
            
            #. Marques-Pita, M., & Rocha, L. M. (2013). Canalization and
               control in automata networks: body segmentation in Drosophila
               melanogaster. PloS One, 8(3), e55946.
               
            #. Correia, R. B., Gates, A. J., Wang, X., & Rocha, L. M. (2018).
               CANA: a python package for quantifying control and canalization
               in Boolean networks. Frontiers in Physiology, 9, 1046.
        """
        if __LOADED_CANA__:
            return self.to_cana().edge_effectiveness()
        print('The method \'get_edge_effectiveness\' requires the module cana, which cannot be found. Ensure it is installed to use this functionality.')
        return None

    def get_effective_degree(self) -> Optional[float]:
        """
        .. important::
            This method requires an installation of CANA (See
            `Extended Functionality`_). If CANA is not found, this method will
            return None.
        .. _Extended Functionality: https://ckadelka.github.io/BoolForge/install.html#extended-functionality
        
        Compute the effective degree, i.e., the sum of the edge effectivenesses
        of each regulator, of a Boolean function.

        Edge effectiveness measures how much flipping a given input (regulator)
        influences the output. Non-essential inputs have an effectiveness of 0,
        whereas inputs that always flip the output when toggled have an
        effectiveness of 1.

        **Returns:**
            
            - float: The sum of the edge effectiveness of each regulator.

        **References:**

            #. Marques-Pita, M., & Rocha, L. M. (2013). Canalization and
               control in automata networks: body segmentation in Drosophila
               melanogaster. PloS One, 8(3), e55946.
               
            #. Correia, R. B., Gates, A. J., Wang, X., & Rocha, L. M. (2018).
               CANA: a python package for quantifying control and canalization
               in Boolean networks. Frontiers in Physiology, 9, 1046.
        """
        if __LOADED_CANA__:
            return sum(self.get_edge_effectiveness())
        print('The method \'get_effective_degree\' requires the module cana, which cannot be found. Ensure it is installed to use this functionality.')
        return None
    


<|MERGE_RESOLUTION|>--- conflicted
+++ resolved
@@ -311,7 +311,7 @@
         return np.all(self.f == self.f[0])
     
     if __LOADED_NUMBA__:
-        def is_degenerated_numba(self) -> bool:
+        def is_degenerated(self) -> bool:
             """
             Determine if a Boolean function contains non-essential variables.
             Numba-accelerated version.
@@ -319,7 +319,6 @@
             f = np.asarray(self.f, dtype=np.uint8)
             return _is_degenerated_numba(f, self.n)
     
-<<<<<<< HEAD
     else:
         def is_degenerated(self) -> bool:
             """
@@ -348,22 +347,6 @@
                     return True
             return False
     
-
-=======
-    if __LOADED_NUMBA__:
-        def is_degenerated_numba(self) -> bool:
-            """
-            Determine if a Boolean function contains non-essential variables.
-            Numba-accelerated version.
-            
-            **Returns:**
-            
-                - bool: Whether or not this Boolean function is degenerated
-            """
-            f = np.asarray(self.f, dtype=np.uint8)
-            return _is_degenerated_numba(f, self.n)
->>>>>>> a785415c
-
     def get_essential_variables(self) -> list:
         """
         Determine the indices of essential variables in a Boolean function.
