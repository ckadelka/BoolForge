--- conflicted
+++ resolved
@@ -279,12 +279,7 @@
         """
         Compute the absolute bias of a Boolean function.
 
-<<<<<<< HEAD
-        The absolute bias is defined as `|(sum(f) / 2^(n-1)) - 1|`, which quantifies how far the function's output distribution
-=======
-        The absolute bias is defined as |(self.get_hamming_weight() / 2^(n-1)) - 1|, which quantifies how far the function's output distribution
->>>>>>> 70976503
-        deviates from being balanced.
+        The absolute bias is defined as `|(self.get_hamming_weight() / 2^(n-1)) - 1|`, which quantifies how far the function's output distribution deviates from being balanced.
 
         Returns:
             - float: The absolute bias of the Boolean function.
