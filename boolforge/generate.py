--- conflicted
+++ resolved
@@ -67,20 +67,9 @@
                 - If `ALLOW_DEGENERATED_FUNCTIONS` and `EXACT_DEPTH`: return a **non-canalizing** function with that bias (`random_non_canalizing_function`).
                 - If `ALLOW_DEGENERATED_FUNCTIONS` and not `EXACT_DEPTH`: return a fully random function with that bias, as used in classical NK-Kauffman models (`random_function_with_bias`).
                 - If not `ALLOW_DEGENERATED_FUNCTIONS` and `EXACT_DEPTH`: return a **non-canalizing, non-degenerated** function (`random_non_canalizing_non_degenerated_function`).
-<<<<<<< HEAD
-                - Else (default if only 'n' is provided): return a **non-degenerated** function with that bias (`random_non_degenerated_function`).     
+                - Else (default, if only 'n' is provided): return a **non-degenerated** function with that bias (`random_non_degenerated_function`).     
  
-=======
-                - Else (default if only 'n' is provided): return a **non-degenerated** function with that bias (`random_non_degenerated_function`).
-                
-        - Else (exact `hamming_weight` is provided): sample uniformly a truth table with the requested number of ones, and keep resampling until the additional constraints implied by `ALLOW_DEGENERATED_FUNCTIONS` and `EXACT_DEPTH` are satisfied:
-
-            - If `ALLOW_DEGENERATED_FUNCTIONS` and `EXACT_DEPTH`: accept only **non-canalizing**.
-            - If `ALLOW_DEGENERATED_FUNCTIONS` and not `EXACT_DEPTH`: accept immediately.
-            - If not `ALLOW_DEGENERATED_FUNCTIONS` and `EXACT_DEPTH`: accept only **non-canalizing & non-degenerated**.
-            - Else: accept only **non-degenerated**.
-
->>>>>>> f72236ae
+
     Parameters:
         
         - n (int): Number of variables (n >= 1 for most nontrivial generators).
@@ -111,12 +100,8 @@
         - AssertionError (from called generators): Some subroutines require `n > 1` for non-canalizing generation.
 
     Notes:
-<<<<<<< HEAD
         - Extremely biased random functions (with bias very close to 0 or 1) are often degenerated and highly canalizing; some functions force bias in [0.001,0.999] to avoid RunTimeErrors.
-=======
-        
-        - Extremely biased random functions (bias close to 0 or 1) are often degenerated; some branches explicitly prevent this by construction.
->>>>>>> f72236ae
+
 
     Examples:
         
