--- conflicted
+++ resolved
@@ -63,139 +63,6 @@
             - If not `ALLOW_DEGENERATED_FUNCTIONS` and `EXACT_DEPTH`: accept only **non-canalizing & non-degenerated**.
             - Else: accept only **non-degenerated**.
 
-<<<<<<< HEAD
-      1. If `LINEAR`:
-         → return a random **linear** Boolean function (`random_linear_function`).
-
-      2. Else if `layer_structure is not None`:
-         → return a function with the specified **canalizing layer structure**
-           using `random_k_canalizing_function_with_specific_layer_structure`,
-           with exact canalizing depth if `EXACT_DEPTH=True`.
-
-      3. Else if `depth > 0` and `layer_structure is None`:
-         → return a **k-canalizing** function with k = min(depth, n) using
-           `random_k_canalizing_function`, with exact canalizing depth
-           if `EXACT_DEPTH=True`.
-
-      4. Else if `hamming_weight is not None`:
-         → sample uniformly a truth table with the requested number of ones,
-           and keep resampling until the additional constraints implied by
-           `ALLOW_DEGENERATED_FUNCTIONS` and `EXACT_DEPTH` are satisfied:
-               
-             • If `ALLOW_DEGENERATED_FUNCTIONS` and `EXACT_DEPTH`:
-                 accept only **non-canalizing**.
-             • If `ALLOW_DEGENERATED_FUNCTIONS` and not `EXACT_DEPTH`:
-                 accept immediately.
-             • If not `ALLOW_DEGENERATED_FUNCTIONS` and `EXACT_DEPTH`:
-                 accept only **non-canalizing & non-degenerated**.
-             • Else:
-                 accept only **non-degenerated**.
-          
-       5. Else
-         → Choose a bias:
-             • If `USE_ABSOLUTE_BIAS=True`, pick randomly from
-               {0.5*(1−absolute_bias), 0.5*(1+absolute_bias)}.
-             • Else, use `bias` directly.
-             
-         → Then:
-             • If `ALLOW_DEGENERATED_FUNCTIONS` and `EXACT_DEPTH`:
-                 return a **non-canalizing** function with that bias
-                 (`random_non_canalizing_function`).
-             • If `ALLOW_DEGENERATED_FUNCTIONS` and not `EXACT_DEPTH`:
-                 return a fully random function with that bias
-                 (`random_function_with_bias`).
-             • If not `ALLOW_DEGENERATED_FUNCTIONS` and `EXACT_DEPTH`:
-                 return a **non-canalizing, non-degenerated** function
-                 (`random_non_canalizing_non_degenerated_function`).
-             • Else (default if only 'n' is provided):
-                 return a **non-degenerated** function with that bias
-                 (`random_non_degenerated_function`).
-
-    Parameters
-    ----------
-    n : int
-        Number of variables (n >= 1 for most nontrivial generators).
-    depth : int, optional
-        Requested canalizing depth (used when `layer_structure is None` and
-        `depth > 0`). If `EXACT_DEPTH=True`, the function has exactly this depth
-        (clipped at n); otherwise, at least this depth. Default 0.
-    EXACT_DEPTH : bool, optional
-        Enforce exact canalizing depth where applicable. For the case
-        `depth = 0` this implies **non-canalizing**. Default False.
-    layer_structure : list[int] | None, optional
-        Canalizing layer structure [k1, ..., kr]. If provided, it takes precedence
-        over `depth`. Exact depth behavior follows `EXACT_DEPTH`. Default None.
-    LINEAR : bool, optional
-        If True, ignore other generation options and return a random linear
-        function. Default False.
-    ALLOW_DEGENERATED_FUNCTIONS : bool, optional
-        If True, generators in the “random” branches may return functions with
-        non-essential inputs. If False, those branches insist on non-degenerated
-        functions. Default False.
-    bias : float, optional
-        Probability of 1s when sampling with bias (ignored if
-        `USE_ABSOLUTE_BIAS=True`). Must be in [0,1].
-        Default 0.5.
-    absolute_bias : float, optional
-        Absolute deviation parameter in [0,1] used when
-        `USE_ABSOLUTE_BIAS=True`. The actual bias is chosen at random from
-        {0.5*(1−absolute_bias), 0.5*(1+absolute_bias)}. Default 0.
-    USE_ABSOLUTE_BIAS : bool, optional
-        If True, use `absolute_bias` to set the distance from 0.5; otherwise use
-        `bias` directly. Default False.
-    hamming_weight : int | None, optional
-        If provided, enforce an exact number of ones in the truth table (0..2^n).
-        Additional constraints apply with `EXACT_DEPTH` and degeneracy settings
-        (see selection logic above). Default None.
-    rng : None, optional
-        Argument for the random number generator, implemented in
-        'utils._coerce_rng'
-
-    Returns
-    -------
-    BooleanFunction
-        The generated Boolean function of arity n.
-
-    Raises
-    ------
-    AssertionError
-        If parameter ranges are violated, e.g.:
-            
-        - `0 <= bias <= 1` (when used),
-        - `0 <= absolute_bias <= 1` (when used),
-        - `hamming_weight` in {0, ..., 2^n},
-        - If `EXACT_DEPTH=True` and `depth=0`, then
-          `hamming_weight` must be in {2,3,...,2^n−2} (since weights 0,1,2^n−1,2^n
-          are canalizing).
-          
-    AssertionError (from called generators)
-        Some subroutines require `n > 1` for non-canalizing generation.
-
-    Notes
-    -----
-    - Extremely biased random functions (bias close to 0 or 1) are often
-      degenerated; some branches explicitly prevent this by construction.
-
-    Examples
-    --------
-    >>> # Unbiased, non-degenerated random function
-    >>> f = random_function(n=3)
-
-    >>> # Function with minimal canalizing depth 2
-    >>> f = random_function(n=5, depth=2)
-
-    >>> # Function with exact canalizing depth 2
-    >>> f = random_function(n=5, depth=2, EXACT_DEPTH=True)
-
-    >>> # With a specific layer structure (takes precedence over `depth`)
-    >>> f = random_function(n=6, layer_structure=[1, 2], EXACT_DEPTH=False)
-
-    >>> # Linear function
-    >>> f = random_function(n=4, LINEAR=True)
-
-    >>> # Fixed Hamming weight under non-canalizing + non-degenerated constraints
-    >>> f = random_function(n=5, hamming_weight=10, EXACT_DEPTH=True, ALLOW_DEGENERATED_FUNCTIONS=False)
-=======
     Parameters:
         - n (int): Number of variables (n >= 1 for most nontrivial generators).
         - depth (int, optional): Requested canalizing depth (used when `layer_structure is None` and `depth > 0`). If `EXACT_DEPTH=True`, the function has exactly this depth (clipped at n); otherwise, at least this depth. Default 0.
@@ -242,7 +109,6 @@
 
         >>> # Fixed Hamming weight under non-canalizing + non-degenerated constraints
         >>> f = random_function(n=5, hamming_weight=10, EXACT_DEPTH=True, ALLOW_DEGENERATED_FUNCTIONS=False)
->>>>>>> 2ee68afd
     """
     rng = utils._coerce_rng(rng)
     
@@ -895,146 +761,6 @@
          - Otherwise, sample a wiring diagram for `N` nodes using `random_wiring_diagram(N, n, ...)`, where the per-node in-degrees are determined by `n` and `indegree_distribution`. Self-loops can be disallowed and strong connectivity can be requested.
 
       2) **Update rules**:
-<<<<<<< HEAD
-         - For node `i`, draw a Boolean function with arity `indegrees[i]` using
-           `random_function(...)` with the requested constraints on canalizing
-           depth (or layer structure), linearity, bias / absolute bias, or 
-           exact Hamming weight.
-    
-    Parameters
-    ----------
-    N : int | None, optional
-        Number of nodes. Required when `I` is not provided. Ignored if `I` is given.
-    n : int | float | list | np.ndarray | None, optional
-        Controls the **in-degree** distribution when generating a wiring diagram
-        (ignored if `I` is given). Interpretation depends on `indegree_distribution`:
-        - 'constant' / 'dirac' / 'delta': every node has constant in-degree `n`.
-        - 'uniform': `n` is an integer upper bound; each node's in-degree is sampled
-          uniformly from {1, ..., n}.
-        - 'poisson': `n` is a positive rate lambda; in-degrees are Poisson(lambda) draws,
-          truncated into [1, N - int(NO_SELF_REGULATION)].
-        - If `n` is an N-length vector of integers, it is taken as the exact in-degrees.
-    depths : int | list | np.ndarray, optional
-        Requested canalizing depth per node for rule generation. If an integer, it
-        is broadcast to all nodes and clipped at each node's in-degree. If a vector,
-        it must have length N. Interpreted as **minimum** depth unless `EXACT_DEPTH=True`.
-        Default 0.
-    EXACT_DEPTH : bool, optional
-        If True, each function is generated with **exactly** the requested depth
-        (or the sum of the corresponding `layer_structures[i]` if provided).
-        If False, depth is **at least** as large as requested. Default False.
-    layer_structures : list | list[list[int]] | None, optional
-        Canalizing **layer structure** specifications.
-        - If `None` (default), generation is controlled by `depths` / `EXACT_DEPTH`.
-        - If a single list like `[k1, ..., kr]`, the same structure is used for all nodes.
-        - If a list of lists of length N, `layer_structures[i]` is used for node i.
-        In all cases, `sum(layer_structure[i])` must be <= the node's in-degree.
-        When provided, `layer_structures` takes precedence over `depths`.
-    ALLOW_DEGENERATED_FUNCTIONS : bool, optional
-        If True and `depths==0` and `layer_structures is None`, degenerated
-        functions (with non-essential inputs) may be generated (classical NK-Kauffman models).
-        If False, generated functions are essential in all variables.
-        Default False.
-    LINEAR : bool, optional
-        If True, generate linear Boolean functions for all nodes; other rule
-        parameters (bias, canalization, etc.) are ignored. Default False.
-    biases : float | list | np.ndarray, optional
-        Probability of output 1 when generating random (nonlinear) functions,
-        used only if `depths==0`, `layer_structures is None`, and `LINEAR=False`
-        and `USE_ABSOLUTE_BIAS=False`. If a scalar, broadcast to length N.
-        Must lie in [0, 1]. Default 0.5.
-    absolute_biases : float | list | np.ndarray, optional
-        Absolute deviation from 0.5 (i.e., `|bias-0.5|*2`), used only if
-        `depths==0`, `layer_structures is None`, `LINEAR=False`, and
-        `USE_ABSOLUTE_BIAS=True`. If a scalar, broadcast to length N.
-        Must lie in [0, 1]. Default 0.0.
-    USE_ABSOLUTE_BIAS : bool, optional
-        If True, `absolute_biases` is used to set the bias per rule to either
-        `0.5*(1 - abs_bias)` or `0.5*(1 + abs_bias)` at random. If False, `biases` is used.
-        Only relevant when `depths==0`, `layer_structures is None`, and `LINEAR=False`.
-        Default True.
-    hamming_weights : int | list | np.ndarray | None, optional
-        Exact Hamming weights (number of ones in each truth table). If None, no
-        exact constraint is enforced. If a scalar, broadcast to N. If a vector, must
-        have length N. Values must be in {0, ..., 2^k} for a k-input rule. Additional
-        constraints apply when requesting exact depth zero (see Notes).
-    NO_SELF_REGULATION : bool, optional
-        If True, forbids self-loops in **generated** wiring diagrams. Has no effect
-        when `I` is provided. Default True.
-    STRONGLY_CONNECTED : bool, optional
-        If True, the wiring generation retries until a strongly connected directed
-        graph is found (up to a maximum number of attempts) (ignored if `I` is provided).
-        Default False.
-    indegree_distribution : {'constant','dirac','delta','uniform','poisson'}, optional
-        Distribution used when sampling in-degrees (ignored if `I` is provided).
-        Default 'constant'.
-    n_attempts_to_generate_strongly_connected_network : int, optional
-        Max attempts for strong connectivity before raising. Default 1000.
-    I : list[list[int]] | list[np.ndarray] | None, optional
-        Existing wiring diagram. If provided, `N` and `n` are ignored and
-        `indegrees` are computed from `I`.
-    
-    Returns
-    -------
-    BooleanNetwork
-        A new Boolean network with wiring `I` (given or generated) and a list of
-        node functions `F` generated according to the specified constraints.
-    
-    Raises
-    ------
-    AssertionError
-        If input shapes/types are invalid or constraints are violated (e.g.,
-        requested depth > in-degree, malformed layer structures, invalid bias
-        vectors, etc.).
-    RuntimeError
-        If `STRONGLY_CONNECTED=True` and a strongly connected wiring diagram
-        cannot be generated within `n_attempts_to_generate_strongly_connected_network` tries.
-    
-    Notes
-    -----
-    - **Precedence** for rule constraints:
-        `LINEAR` → `layer_structures` (if provided) → `depths` (+ `EXACT_DEPTH`)
-        and bias settings only apply when no canalization constraints are requested.
-    - **Bias controls**:
-        Use `USE_ABSOLUTE_BIAS=True` with `absolute_biases` to enforce a fixed
-        distance from 0.5 while allowing either high or low bias with equal chance.
-        Otherwise, set `USE_ABSOLUTE_BIAS=False` and provide `biases` directly.
-    - **Hamming weights & canalization**:
-        When `EXACT_DEPTH=True` and the target depth is 0, Hamming weights
-        {0, 1, 2^k - 1, 2^k} correspond to canalizing functions and are therefore
-        disallowed in the non-canalizing branch (the implementation enforces this).
-
-    Examples
-    --------
-    >>> # Boolean network with only essential inputs
-    >>> bn = random_network(N=10, n=2, ALLOW_DEGENERATED_FUNCTIONS=False)
-    
-    >>> # Classic NK-Kauffman network allowing degenerated rules
-    >>> bn = random_network(N=10, n=3, ALLOW_DEGENERATED_FUNCTIONS=True)
-    
-    >>> # Fixed wiring: reuse an existing diagram but resample rules
-    >>> bn0 = random_network(N=6, n=2)
-    >>> bn  = random_network(I=bn0.I)
-    
-    >>> # Exact canalizing depth k for all nodes
-    >>> bn = random_network(N=8, n=3, depths=1, EXACT_DEPTH=True)
-    
-    >>> # Nested canalizing update rules with specific layer structure (broadcast)
-    >>> bn = random_network(N=5, n=3, layer_structures=[1,2])  # same for all nodes
-    
-    >>> # Linear rules
-    >>> bn = random_network(N=7, n=2, LINEAR=True)
-    
-    >>> # Poisson in-degrees (truncated), no self-regulation, request strong connectivity
-    >>> bn = random_network(N=12, n=1.6, indegree_distribution='poisson',
-    ...                     NO_SELF_REGULATION=True, STRONGLY_CONNECTED=True)
-    
-    >>> # Exact Hamming weights (broadcast)
-    >>> bn = random_network(N=6, n=3, hamming_weights=4, depths=0, EXACT_DEPTH=False)
-    
-    >>> # To ensure strong connectivity, set ALLOW_DEGENERATED_FUNCTIONS=False and STRONGLY_CONNECTED=True
-    >>> bn = random_network(N,n,ALLOW_DEGENERATED_FUNCTIONS=False,STRONGLY_CONNECTED=True) 
-=======
          - For node `i`, draw a Boolean function with arity `indegrees[i]` using `random_function(...)` with the requested constraints on canalizing depth (or layer structure), linearity, bias / absolute bias, or exact Hamming weight.
 
     Parameters:
@@ -1065,7 +791,6 @@
 
     Returns:
         - BooleanNetwork: A new Boolean network with wiring `I` (given or generated) and a list of node functions `F` generated according to the specified constraints.
->>>>>>> 2ee68afd
 
     Raises:
         - AssertionError: If input shapes/types are invalid or constraints are violated (e.g., requested depth > in-degree, malformed layer structures, invalid bias vectors, etc.).
